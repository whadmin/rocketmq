--- conflicted
+++ resolved
@@ -28,37 +28,23 @@
 public interface RemotingServer extends RemotingService {
 
     /**
-<<<<<<< HEAD
      * 服务端注册一个请求处理器 NettyRequestProcessor
      * @param requestCode  请求 code
      * @param processor    请求处理器
      * @param executor     异步执行处理NettyRequestProcessor 线程池
-=======
-     * @param requestCode
-     * @param processor
-     * @param executor
->>>>>>> f066076a
      */
     void registerProcessor(final int requestCode, final NettyRequestProcessor processor,
         final ExecutorService executor);
 
     /**
-<<<<<<< HEAD
      * 服务端注册一个默认的处理服务端请求处理类 NettyRequestProcessor
      * @param processor    请求处理类
      * @param executor     异步执行处理NettyRequestProcessor 线程池
-=======
-     * @param processor
-     * @param executor
->>>>>>> f066076a
      */
     void registerDefaultProcessor(final NettyRequestProcessor processor, final ExecutorService executor);
 
     /**
-<<<<<<< HEAD
      * 获取服务监听的地址
-=======
->>>>>>> f066076a
      * @return
      */
     int localListenPort();
