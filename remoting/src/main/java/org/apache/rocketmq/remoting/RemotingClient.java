--- conflicted
+++ resolved
@@ -26,19 +26,14 @@
 import org.apache.rocketmq.remoting.protocol.RemotingCommand;
 
 public interface RemotingClient extends RemotingService {
-<<<<<<< HEAD
-=======
 
->>>>>>> f066076a
+
     /**
      * 更新客户端连接的服务端地址集合对象
      * @param addrs
      */
     void updateNameServerAddressList(final List<String> addrs);
-<<<<<<< HEAD
-=======
 
->>>>>>> f066076a
     /**
      * 获取客户端连接服务器地址集合对象
      * @return
@@ -92,15 +87,9 @@
         RemotingTimeoutException, RemotingSendRequestException;
 
     /**
-<<<<<<< HEAD
      * 服务端注册一个请求处理器 NettyRequestProcessor
      * @param requestCode  请求 code
      * @param processor    请求处理器
-=======
-     * 客户端注册一个处理服务端请求处理类 NettyRequestProcessor
-     * @param requestCode  服务端发起的请求类型RemotingCommand code
-     * @param processor    请求处理类
->>>>>>> f066076a
      * @param executor     异步执行处理NettyRequestProcessor 线程池
      */
     void registerProcessor(final int requestCode, final NettyRequestProcessor processor,
